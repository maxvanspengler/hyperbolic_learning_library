--- conflicted
+++ resolved
@@ -15,13 +15,10 @@
     "black",
     "isort",
     "pytest",
-<<<<<<< HEAD
+    "pytest_mock",
     "sphinx",
     "sphinx-apidoc",
     "sphinx-gallery",
-=======
-    "pytest_mock",
->>>>>>> f55886b7
 ]
 
 [tool.black]
