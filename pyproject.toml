--- conflicted
+++ resolved
@@ -25,17 +25,6 @@
 
 [tool.poetry.extras]
 docs = [
-<<<<<<< HEAD
-    "sphinx",
-    "sphinx-copybutton",
-    "sphinx-gallery",
-    "sphinx-tabs",
-    "matplotlib",
-    "networkx",
-    "torchvision",
-    "timm",
-    "fastai",
-=======
 	"sphinx-copybutton",
 	"sphinx",
 	"sphinx-gallery",
@@ -43,7 +32,8 @@
 	"torchvision",
 	"matplotlib",
 	"networkx",
->>>>>>> 991eae8c
+  "timm",
+  "fastai",
 ]
 
 [build-system]
